package gorm

import (
	"database/sql"
<<<<<<< HEAD
=======
	"github.com/jinzhu/gorm/dialect"
>>>>>>> 1ff3c79c
)

type DB struct {
	Value         interface{}
	Error         error
	callback      *callback
	db            sqlCommon
	parent        *DB
	search        *search
	logMode       int
	logger        logger
	dialect       Dialect
	tagIdentifier string
	singularTable bool
	source        string
}

func Open(driver, source string) (DB, error) {
	var err error
<<<<<<< HEAD
	db := DB{dialect: NewDialect(driver), tagIdentifier: "sql", logger: defaultLogger, callback: DefaultCallback}
=======

	db := DB{dialect: dialect.New(driver), tagIdentifier: "sql", logger: defaultLogger, callback: DefaultCallback, source: source}
>>>>>>> 1ff3c79c
	db.db, err = sql.Open(driver, source)
	db.parent = &db
	return db, err
}

func (s *DB) Close() error {
	return s.parent.db.(*sql.DB).Close()
}

func (s *DB) DB() *sql.DB {
	return s.db.(*sql.DB)
}

// Return the underlying sql.DB or sql.Tx instance.
// Use of this method is discouraged. It's mainly intended to allow
// coexistence with legacy non-GORM code.
func (s *DB) CommonDB() sqlCommon {
	return s.db
}

func (s *DB) Callback() *callback {
	s.parent.callback = s.parent.callback.clone()
	return s.parent.callback
}

func (s *DB) SetTagIdentifier(str string) {
	s.parent.tagIdentifier = str
}

func (s *DB) SetLogger(l logger) {
	s.parent.logger = l
}

func (s *DB) LogMode(b bool) *DB {
	if b {
		s.logMode = 2
	} else {
		s.logMode = 1
	}
	return s
}

func (s *DB) SingularTable(b bool) {
	s.parent.singularTable = b
}

func (s *DB) Where(query interface{}, args ...interface{}) *DB {
	return s.clone().search.where(query, args...).db
}

func (s *DB) Or(query interface{}, args ...interface{}) *DB {
	return s.clone().search.or(query, args...).db
}

func (s *DB) Not(query interface{}, args ...interface{}) *DB {
	return s.clone().search.not(query, args...).db
}

func (s *DB) Limit(value interface{}) *DB {
	return s.clone().search.limit(value).db
}

func (s *DB) Offset(value interface{}) *DB {
	return s.clone().search.offset(value).db
}

func (s *DB) Order(value string, reorder ...bool) *DB {
	return s.clone().search.order(value, reorder...).db
}

func (s *DB) Select(value interface{}) *DB {
	return s.clone().search.selects(value).db
}

func (s *DB) Group(query string) *DB {
	return s.clone().search.group(query).db
}

func (s *DB) Having(query string, values ...interface{}) *DB {
	return s.clone().search.having(query, values...).db
}

func (s *DB) Joins(query string) *DB {
	return s.clone().search.joins(query).db
}

func (s *DB) Includes(value interface{}) *DB {
	return s.clone().search.includes(value).db
}

func (s *DB) Scopes(funcs ...func(*DB) *DB) *DB {
	c := s
	for _, f := range funcs {
		c = f(c)
	}
	return c
}

func (s *DB) Unscoped() *DB {
	return s.clone().search.unscoped().db
}

func (s *DB) Attrs(attrs ...interface{}) *DB {
	return s.clone().search.attrs(attrs...).db
}

func (s *DB) Assign(attrs ...interface{}) *DB {
	return s.clone().search.assign(attrs...).db
}

func (s *DB) First(out interface{}, where ...interface{}) *DB {
	scope := s.clone().NewScope(out)
	scope.Search = scope.Search.clone().order(scope.TableName() + "." + scope.PrimaryKey()).limit(1)
	return scope.inlineCondition(where...).callCallbacks(s.parent.callback.queries).db
}

func (s *DB) Last(out interface{}, where ...interface{}) *DB {
	scope := s.clone().NewScope(out)
	scope.Search = scope.Search.clone().order(scope.TableName() + "." + scope.PrimaryKey() + " DESC").limit(1)
	return scope.inlineCondition(where...).callCallbacks(s.parent.callback.queries).db
}

func (s *DB) Find(out interface{}, where ...interface{}) *DB {
	return s.clone().NewScope(out).inlineCondition(where...).callCallbacks(s.parent.callback.queries).db
}

func (s *DB) Row() *sql.Row {
	return s.NewScope(s.Value).row()
}

func (s *DB) Rows() (*sql.Rows, error) {
	return s.NewScope(s.Value).rows()
}

func (s *DB) Scan(dest interface{}) *DB {
	scope := s.clone().NewScope(s.Value).Set("gorm:query_destination", dest)
	Query(scope)
	return scope.db
}

func (s *DB) FirstOrInit(out interface{}, where ...interface{}) *DB {
	c := s.clone()
	if c.First(out, where...).Error == RecordNotFound {
		c.NewScope(out).inlineCondition(where...).initialize()
	} else {
		c.NewScope(out).updatedAttrsWithValues(convertInterfaceToMap(s.search.AssignAttrs), false)
	}
	return c
}

func (s *DB) FirstOrCreate(out interface{}, where ...interface{}) *DB {
	c := s.clone()
	if c.First(out, where...).Error == RecordNotFound {
		c.NewScope(out).inlineCondition(where...).initialize().callCallbacks(s.parent.callback.creates)
	} else if len(s.search.AssignAttrs) > 0 {
		c.NewScope(out).Set("gorm:update_interface", s.search.AssignAttrs).callCallbacks(s.parent.callback.updates)
	}
	return c
}

func (s *DB) Update(attrs ...interface{}) *DB {
	return s.Updates(toSearchableMap(attrs...), true)
}

func (s *DB) Updates(values interface{}, ignoreProtectedAttrs ...bool) *DB {
	return s.clone().NewScope(s.Value).
		Set("gorm:update_interface", values).
		Set("gorm:ignore_protected_attrs", len(ignoreProtectedAttrs) > 0).
		callCallbacks(s.parent.callback.updates).db
}

func (s *DB) UpdateColumn(attrs ...interface{}) *DB {
	return s.UpdateColumns(toSearchableMap(attrs...))
}

func (s *DB) UpdateColumns(values interface{}) *DB {
	return s.clone().NewScope(s.Value).
		Set("gorm:update_interface", values).
		Set("gorm:update_column", true).
		callCallbacks(s.parent.callback.updates).db
}

func (s *DB) Save(value interface{}) *DB {
	scope := s.clone().NewScope(value)
	if scope.PrimaryKeyZero() {
		return scope.callCallbacks(s.parent.callback.creates).db
	} else {
		return scope.callCallbacks(s.parent.callback.updates).db
	}
}

func (s *DB) Delete(value interface{}) *DB {
	return s.clone().NewScope(value).callCallbacks(s.parent.callback.deletes).db
}

func (s *DB) Raw(sql string, values ...interface{}) *DB {
	return s.clone().search.raw(true).where(sql, values...).db
}

func (s *DB) Exec(sql string, values ...interface{}) *DB {
	scope := s.clone().NewScope(nil)
	scope.Raw(scope.buildWhereCondition(map[string]interface{}{"query": sql, "args": values}))
	return scope.Exec().db
}

func (s *DB) Model(value interface{}) *DB {
	c := s.clone()
	c.Value = value
	return c
}

func (s *DB) Related(value interface{}, foreignKeys ...string) *DB {
	return s.clone().NewScope(s.Value).related(value, foreignKeys...).db
}

func (s *DB) Pluck(column string, value interface{}) *DB {
	return s.NewScope(s.Value).pluck(column, value).db
}

func (s *DB) Count(value interface{}) *DB {
	return s.NewScope(s.Value).count(value).db
}

func (s *DB) Table(name string) *DB {
	return s.clone().search.table(name).db
}

func (s *DB) Debug() *DB {
	return s.clone().LogMode(true)
}

func (s *DB) Begin() *DB {
	c := s.clone()
	if db, ok := c.db.(sqlDb); ok {
		tx, err := db.Begin()
		c.db = interface{}(tx).(sqlCommon)
		c.err(err)
	} else {
		c.err(CantStartTransaction)
	}
	return c
}

func (s *DB) Commit() *DB {
	if db, ok := s.db.(sqlTx); ok {
		s.err(db.Commit())
	} else {
		s.err(NoValidTransaction)
	}
	return s
}

func (s *DB) Rollback() *DB {
	if db, ok := s.db.(sqlTx); ok {
		s.err(db.Rollback())
	} else {
		s.err(NoValidTransaction)
	}
	return s
}

func (s *DB) NewRecord(value interface{}) bool {
	return s.clone().NewScope(value).PrimaryKeyZero()
}

func (s *DB) RecordNotFound() bool {
	return s.Error == RecordNotFound
}

// Migrations
func (s *DB) CreateTable(value interface{}) *DB {
	return s.clone().NewScope(value).createTable().db
}

func (s *DB) DropTable(value interface{}) *DB {
	return s.clone().NewScope(value).dropTable().db
}

func (s *DB) AutoMigrate(value interface{}) *DB {
	return s.clone().NewScope(value).autoMigrate().db
}

func (s *DB) ModifyColumn(column string, typ string) *DB {
	s.clone().NewScope(s.Value).modifyColumn(column, typ)
	return s
}

func (s *DB) DropColumn(column string) *DB {
	s.clone().NewScope(s.Value).dropColumn(column)
	return s
}

func (s *DB) AddIndex(column string, indexName ...string) *DB {
	s.clone().NewScope(s.Value).addIndex(column, indexName...)
	return s
}

func (s *DB) RemoveIndex(column string) *DB {
	s.clone().NewScope(s.Value).removeIndex(column)
	return s
}<|MERGE_RESOLUTION|>--- conflicted
+++ resolved
@@ -2,10 +2,6 @@
 
 import (
 	"database/sql"
-<<<<<<< HEAD
-=======
-	"github.com/jinzhu/gorm/dialect"
->>>>>>> 1ff3c79c
 )
 
 type DB struct {
@@ -25,12 +21,7 @@
 
 func Open(driver, source string) (DB, error) {
 	var err error
-<<<<<<< HEAD
-	db := DB{dialect: NewDialect(driver), tagIdentifier: "sql", logger: defaultLogger, callback: DefaultCallback}
-=======
-
-	db := DB{dialect: dialect.New(driver), tagIdentifier: "sql", logger: defaultLogger, callback: DefaultCallback, source: source}
->>>>>>> 1ff3c79c
+	db := DB{dialect: NewDialect(driver), tagIdentifier: "sql", logger: defaultLogger, callback: DefaultCallback, source: source}
 	db.db, err = sql.Open(driver, source)
 	db.parent = &db
 	return db, err
